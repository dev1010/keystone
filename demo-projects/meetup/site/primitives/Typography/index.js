--- conflicted
+++ resolved
@@ -6,36 +6,6 @@
 import { getBreakpoints } from '../../helpers';
 
 const mq = getBreakpoints();
-
-<<<<<<< HEAD
-export const Headline = ({ as = 'h2', size, ...props }) => {
-  const TagName = as;
-  const asSize = size ? `h${size}` : as;
-  const baseStyles = { margin: 0, fontWeight: 600 };
-  const fontStyles = {
-    h1: {
-      fontSize: fontSizes.xxl,
-      [mq[1]]: { fontSize: fontSizes.xxxl, lineHeight: 1 },
-      lineHeight: 1.15,
-    },
-    h2: {
-      fontSize: fontSizes.xl,
-      [mq[1]]: { fontSize: fontSizes.xxl },
-      lineHeight: 1.15,
-    },
-    h3: {
-      fontSize: fontSizes.lg,
-      [mq[1]]: { fontSize: fontSizes.xl },
-      lineHeight: 1.15,
-    },
-    h4: {
-      fontSize: fontSizes.lg,
-    },
-    h5: {
-      fontSize: fontSizes.md,
-    },
-  };
-=======
 const baseStyles = { margin: 0, fontWeight: 600 };
 const sizeMap = [
   {
@@ -57,7 +27,6 @@
     fontSize: fontSizes.md,
   },
 ];
->>>>>>> a0151c9e
 
 export const Headline = ({ as: Tag, size, ...props }) => {
   const fontStyle = sizeMap[size - 1] ? sizeMap[size - 1] : sizeMap[1];
