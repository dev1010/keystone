--- conflicted
+++ resolved
@@ -28,13 +28,8 @@
 } from '../primitives';
 import { AvatarStack } from '../primitives/Avatar';
 import { H2, H3 } from '../primitives/Typography';
-<<<<<<< HEAD
 import { colors, gridSize, fontSizes } from '../theme';
-import { isInFuture, formatFutureDate, formatPastDate } from '../helpers';
-=======
-import { colors, gridSize } from '../theme';
 import { isInFuture, formatFutureDate, formatPastDate, pluralLabel } from '../helpers';
->>>>>>> 14363729
 import { Component } from 'react';
 
 const { publicRuntimeConfig } = getConfig();
