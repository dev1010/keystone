/*!
 * Module dependencies.
 */

var util = require('util');
var moment = require('moment');
var super_ = require('../Type');

/**
 * Date FieldType Constructor
 * @extends Field
 * @api public
 */

function date(list, path, options) {
	
	this._nativeType = Date;
	this._underscoreMethods = ['format', 'moment', 'parse'];
<<<<<<< HEAD
	this._fixedSize = 'medium';
	this._properties = ['formatString', 'yearRange'];
=======
	this._fixedSize = 'large';
	this._properties = ['formatString', 'yearRange', 'isUTC'];
>>>>>>> d78d7798
	
	this.parseFormatString = options.parseFormat || 'YYYY-MM-DD';
	this.formatString = (options.format === false) ? false : (options.format || 'Do MMM YYYY');
	this.yearRange = options.yearRange;
	this.isUTC = options.utc || false;
	
	if (this.formatString && 'string' !== typeof this.formatString) {
		throw new Error('FieldType.Date: options.format must be a string.');
	}
	
	date.super_.call(this, list, path, options);
}

/*!
 * Inherit from Field
 */

util.inherits(date, super_);


/**
 * Formats the field value
 *
 * @api public
 */

date.prototype.format = function(item, format) {
	if (format || this.formatString) {
		return item.get(this.path) ? this.moment(item).format(format || this.formatString) : '';
	} else {
		return item.get(this.path) || '';
	}
};


/**
 * Returns a new `moment` object with the field value
 *
 * @api public
 */

date.prototype.moment = function(item) {
	var m = moment(item.get(this.path));
	if (this.isUTC) m.utc();
	return m;
};


/**
 * Parses input using moment, sets the value, and returns the moment object.
 *
 * @api public
 */

date.prototype.parse = function(item) {
	var m = this.isUTC ? moment.utc : moment;
	var newValue = m.apply(m, Array.prototype.slice.call(arguments, 1));
	item.set(this.path, (newValue && newValue.isValid()) ? newValue.toDate() : null);
	return newValue;
};

/**
 * Checks that a valid date has been provided in a data object
 *
 * An empty value clears the stored value and is considered valid
 *
 * @api public
 */

date.prototype.validateInput = function(data, required, item) {
	if (!(this.path in data) && item && item.get(this.path)) return true;
	var newValue = moment(data[this.path], this.parseFormatString);
	if (required && (!newValue.isValid())) {
		return false;
	} else if (data[this.path] && newValue && !newValue.isValid()) {
		return false;
	} else {
		return true;
	}
};


/**
 * Updates the value for this field in the item from a data object
 *
 * @api public
 */

date.prototype.updateItem = function(item, data) {
	if (!(this.path in data)) {
		return;
	}
	var m = this.isUTC ? moment.utc : moment;
	var newValue = m(data[this.path], this.parseFormatString);
	if (newValue.isValid()) {
		if (!item.get(this.path) || !newValue.isSame(item.get(this.path))) {
			item.set(this.path, newValue.toDate());
		}
	} else if (item.get(this.path)) {
		item.set(this.path, null);
	}
};


/*!
 * Export class
 */

exports = module.exports = date;<|MERGE_RESOLUTION|>--- conflicted
+++ resolved
@@ -16,13 +16,8 @@
 	
 	this._nativeType = Date;
 	this._underscoreMethods = ['format', 'moment', 'parse'];
-<<<<<<< HEAD
 	this._fixedSize = 'medium';
-	this._properties = ['formatString', 'yearRange'];
-=======
-	this._fixedSize = 'large';
 	this._properties = ['formatString', 'yearRange', 'isUTC'];
->>>>>>> d78d7798
 	
 	this.parseFormatString = options.parseFormat || 'YYYY-MM-DD';
 	this.formatString = (options.format === false) ? false : (options.format || 'Do MMM YYYY');
