import { Role } from './schemas/Role';
import { OrderItem } from './schemas/OrderItem';
import { Order } from './schemas/Order';
import { CartItem } from './schemas/CartItem';
import { ProductImage } from './schemas/ProductImage';
import { Product } from './schemas/Product';
import { User } from './schemas/User';
import 'dotenv/config';

import { config, createSchema } from '@keystone-next/keystone/schema';
import { statelessSessions, withItemData } from '@keystone-next/keystone/session';
import { extendGraphqlSchema } from './mutations';
import { createAuth } from '@keystone-next/auth';
import { insertSeedData } from './seed-data';
import { permissionsList } from './schemas/fields';

<<<<<<< HEAD
/*
  TODO
    - [ ] Configure send forgotten password
*/

=======
>>>>>>> 8c78e7ef
const databaseUrl = process.env.DATABASE_URL || 'mongodb://localhost/keystone-examples-ecommerce';
const protectIdentities = process.env.NODE_ENV === 'production';
const sessionConfig = {
  maxAge: 60 * 60 * 24 * 30, // 30 days
  secret: process.env.COOKIE_SECRET || '',
};

const { withAuth } = createAuth({
  listKey: 'User',
  identityField: 'email',
  secretField: 'password',
  protectIdentities,
  initFirstItem: {
    fields: ['name', 'email', 'password'],
    itemData: {
      role: {
        create: {
          name: 'Admin Role',
          ...Object.fromEntries(permissionsList.map(i => [i, true])),
        },
      },
    },
  },
  passwordResetLink: {
    sendToken(args) {
      console.log(`Password reset info:`, args);
    },
  },
});

export default withAuth(
  config({
    server: {
      cors: {
        origin: ['http://localhost:2223'],
        credentials: true
      }
    },
    db: {
      adapter: 'mongoose',
      url: databaseUrl,
      onConnect: async keystone => {
        if (process.argv.includes('--seed-data')) {
          insertSeedData(keystone);
        }
      },
    },
    lists: createSchema({
      User,
      Product,
      ProductImage,
      CartItem,
      Order,
      OrderItem,
      Role,
    }),
    extendGraphqlSchema,
    ui: {
      // Anyone who has been assigned a role can access the Admin UI
      isAccessAllowed: ({ session }) => !!session?.data.role,
    },
    session: withItemData(statelessSessions(sessionConfig), {
      // Cache the permission fields from the role in the session so we don't have to look them up again in access checks
      User: `id name role { ${permissionsList.join(' ')} }`,
    }),
  })
);<|MERGE_RESOLUTION|>--- conflicted
+++ resolved
@@ -14,14 +14,6 @@
 import { insertSeedData } from './seed-data';
 import { permissionsList } from './schemas/fields';
 
-<<<<<<< HEAD
-/*
-  TODO
-    - [ ] Configure send forgotten password
-*/
-
-=======
->>>>>>> 8c78e7ef
 const databaseUrl = process.env.DATABASE_URL || 'mongodb://localhost/keystone-examples-ecommerce';
 const protectIdentities = process.env.NODE_ENV === 'production';
 const sessionConfig = {
