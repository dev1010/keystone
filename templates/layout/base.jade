--- conflicted
+++ resolved
@@ -107,12 +107,7 @@
 		script(src="/keystone/js/common/ui.js")
 		script(src="/keystone/js/common/ui-alt-text.js")
 		script(src="/keystone/js/common/ui-sortable.js")
-<<<<<<< HEAD
 		
-=======
-		script(src="/keystone/js/common/ui-location.js")
-
->>>>>>> d94a54c5
 		//- Page Scripts
 		block js
 
