--- conflicted
+++ resolved
@@ -33,23 +33,6 @@
 								if navSection.lists[0].external
 									- path = navSection.lists[0].path
 								else
-<<<<<<< HEAD
-									- path = '/keystone/' + navList.path
-
-								li(class=navList.key == list.key ? 'active' : null): a(href=path)= navList.label
-			#body: .container
-				block intro
-				+flash-messages(messages)
-				block content
-
-		#footer: .container
-			p 	#{brand} #{appversion}
-				| Powered by <a href="http://keystonejs.com" target="_blank">KeystoneJS</a> version #{version}.
-				if User && user
-					|  Signed in as
-					a(href='/keystone/' + User.path + '/' + user.id)= User.getDocumentName(user)
-					| .
-=======
 									- path = '/keystone/' + navSection.lists[0].path
 
 								li(class=section.key == navSection.key ? 'active' : null)
@@ -68,7 +51,7 @@
 										- path = navList.path
 									else
 										- path = '/keystone/' + navList.path
-										
+
 									li(class=navList.key == list.key ? 'active' : null): a(href=path tabIndex="-1")= navList.label
 			.keystone-body
 				+flash-messages(messages)
@@ -79,10 +62,9 @@
 					a(href=backUrl tabIndex="-1").keystone-footer__link #{brand + (appversion ? (' ' + appversion) : '')}
 					|  Powered by <a href="http://keystonejs.com" target="_blank" class="keystone-footer__link" tabIndex="-1">KeystoneJS</a> version #{version}.
 					if User && user
-						|  Signed in as 
+						|  Signed in as
 						a(href='/keystone/' + User.path + '/' + user.id tabIndex="-1").keystone-footer__link= User.getDocumentName(user)
 						| .
->>>>>>> 85de2bf3
 
 		//- Common
 		script(src="/keystone/js/lib/underscore/underscore-1.5.1.min.js")
