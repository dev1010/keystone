var keystone = require('../../../../index.js');
var Types = keystone.Field.Types;

var Bool = new keystone.List('Boolean', {
	autokey: {path: 'key', from: 'name', unique: true},
	track: true
});

Bool.add({
<<<<<<< HEAD
	name: {type: Boolean, initial: true, index: true},
	testA: {type: Boolean}
});

Bool.defaultColumns = 'name';
=======
	name: {type: String, initial: true, required: true, index: true},
	fieldA: {type: Boolean, initial: true, index: true},
	fieldB: {type: Boolean, index: true}
});

Bool.defaultColumns = 'name, fieldA, fieldB';
>>>>>>> 1cf208e6
Bool.register();

module.exports = Bool;<|MERGE_RESOLUTION|>--- conflicted
+++ resolved
@@ -7,20 +7,12 @@
 });
 
 Bool.add({
-<<<<<<< HEAD
-	name: {type: Boolean, initial: true, index: true},
-	testA: {type: Boolean}
-});
-
-Bool.defaultColumns = 'name';
-=======
 	name: {type: String, initial: true, required: true, index: true},
 	fieldA: {type: Boolean, initial: true, index: true},
 	fieldB: {type: Boolean, index: true}
 });
 
 Bool.defaultColumns = 'name, fieldA, fieldB';
->>>>>>> 1cf208e6
 Bool.register();
 
 module.exports = Bool;